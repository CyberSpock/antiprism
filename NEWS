--- conflicted
+++ resolved
@@ -8,11 +8,7 @@
            col_util: new program for colour utilities, plots, blend
              (by Roger Kaufman)
            planar: new program for blending colours of overlapping
-<<<<<<< HEAD
-             coplanar polgons
-=======
              coplanar polgons (by Roger Kaufman)
->>>>>>> 761be5c6
          Changes
            poly_kscope: new options, -c colours a compound by part,
              -s use symmetries of another polyhedron, subgroup support,
